"""Dorado plugin module

Extension of pyBaseCaller that maintains a connection to the basecaller
"""

from __future__ import annotations
import logging
import os
import time
from collections import namedtuple
from pathlib import Path
from typing import Iterable, TYPE_CHECKING

import numpy as np
import numpy.typing as npt
from minknow_api.protocol_pb2 import ProtocolRunInfo
from minknow_api.device_pb2 import GetSampleRateResponse
from operator import ge

from readfish.compatibility import check_basecaller_compatibility

try:
    from pybasecall_client_lib.helper_functions import package_read
    from pybasecall_client_lib.pyclient import PyBasecallClient
except ImportError:
    pass

from readfish._loggers import setup_logger
from readfish.plugins.abc import CallerABC
from readfish.plugins.utils import Result
from readfish._utils import nice_join


if TYPE_CHECKING:
    import minknow_api

__all__ = ["Caller"]

logger = logging.getLogger("RU_basecaller")
CALIBRATION = namedtuple("calibration", "scaling offset")


class DefaultDAQValues:
    """Provides default calibration values

    Mimics the read_until_api calibration dict value from
    https://github.com/nanoporetech/read_until_api/blob/2319bbe/read_until/base.py#L34
    all keys return scaling=1.0 and offset=0.0
    """

    calibration = CALIBRATION(1.0, 0.0)

    def __getitem__(self, _):
        return self.calibration


_DefaultDAQValues = DefaultDAQValues()


class Caller(CallerABC):
    def __init__(
        self,
        run_information: ProtocolRunInfo = None,
        sample_rate: GetSampleRateResponse = None,
        debug_log=None,
        **kwargs,
    ):
        self.logger = setup_logger("readfish_dorado_logger", log_file=debug_log)
        self.supported_barcode_kits = None
        self.supported_basecall_models = None
        self.run_information = run_information
        if self.run_information:
<<<<<<< HEAD
            self.guppy_version = self.run_information.software_versions.guppy_connected_version

            if parse_version(self.guppy_version) >= parse_version("7.3.9"):
                logging.info(
                    f"Connected to caller version {self.guppy_version}."
                )
            else:
                raise RuntimeError(
                    f"Trying to use caller version {self.guppy_version}. This plugin requires a version of Dorado >= 7.3.9."
                )

        if sample_rate:
            self.sample_rate = float(sample_rate)
        else:
            self.sample_rate = float(5000)
=======
            check_basecaller_compatibility(
                self.run_information,
                ge,
                "7.3.9",
                (
                    "For Dorado >= 7.3.9, Try changing [caller_settings.guppy]"
                    " to [caller_settings.dorado]."
                ),
            )
>>>>>>> 46a3d9ef

        self.sample_rate = float(sample_rate) if sample_rate else float(5000)
        # Set our own priority
        self.dorado_params = kwargs
        self.dorado_params["priority"] = PyBasecallClient.high_priority
        # Set our own client name to appear in the dorado server logs
        self.dorado_params["client_name"] = "Readfish_connection"
        self.validate()
        self.caller = PyBasecallClient(**self.dorado_params)
        self.caller.connect()

    def validate(self) -> None:
        """Validate the parameters passed to Dorado to ensure they will initialise py Basecall Client correctly

        Currently checks:
            1. That the socket file exists
            2. That the Socket file has the correct permissions
            3. That the version of py basecall client lib installed matches the system version

        :return: None, if the parameters pass all the checks

        """
        for key in ("address", "config"):
            if key not in self.dorado_params:
                raise KeyError(
                    f"Required `caller_settings.dorado` {key} was not found in provided TOML. Please add."
                )
        if self.dorado_params["address"].startswith("ipc://"):
            # User is attempting to connect to an IPC socket
            socket_path = Path(self.dorado_params["address"][6:])
            if not socket_path.exists():
                raise FileNotFoundError(
                    f"The provided dorado base-caller socket address doesn't appear to exist. Please check your dorado Settings. {self.dorado_params['address']}"
                )

            # check user permissions:
            if not os.access(socket_path, os.R_OK):
                raise RuntimeError(
                    f"The user account running readfish doesn't appear to have permissions to read the dorado base-caller socket. Please check permissions on {self.dorado_params['address']}. See https://github.com/LooseLab/readfish/issues/221#issuecomment-1375673490 for more information."
                )
            if not os.access(socket_path, os.W_OK):
                raise RuntimeError(
                    f"The user account running readfish doesn't appear to have permissions to write to the dorado base-caller socket. Please check permissions on {self.dorado_params['address']}. See https://github.com/LooseLab/readfish/issues/221#issuecomment-1375673490 for more information."
                )
        # If we are connected to a live run, test if the base-caller model is acceptable.
        # Connected to a live run via the minknow_api - get supported basecall and barcoding kits from the run info.
        #  Check them against provided values
        if self.run_information is not None:
            tags = self.run_information.meta_info.tags

            self.supported_basecall_models = tags[
                "available basecall models"
            ].array_value
            # Make a CSV str a list of strings, removing quotes and square brackets
            if self.supported_basecall_models and isinstance(
                self.supported_basecall_models, str
            ):
                self.supported_basecall_models = (
                    tags["available basecall models"]
                    .array_value[1:-1]
                    .replace('"', "")
                    .split(",")
                )
            # Faff on with sorting out available barcoding kits
            # See https://github.com/nanoporetech/minknow_api/blob/829dbe8ac8e49efdf268d385b50440c52473188b/python/minknow_api/tools/protocols.py#L97C1-L97C7
            self.supported_barcode_kits = tags["barcoding kits"].array_value
            # workaround for the set of barcoding kits being returned as a string rather
            # that array of strings
            if self.supported_barcode_kits and isinstance(
                self.supported_barcode_kits, str
            ):
                self.supported_barcode_kits = (
                    tags["barcoding kits"].array_value[1:-1].replace('"', "").split(",")
                )

            if tags["barcoding"].bool_value:
                self.supported_barcode_kits.append(tags["kit"].string_value)
            # If we are connected to a live run, and have suitable base calling models check the base-caller model is suitable for the flowcell and kit
            if (
                self.supported_basecall_models
                and f"{self.dorado_params['config'].replace('.cfg', '')}.cfg"
                not in self.supported_basecall_models
            ):
                raise RuntimeError(
                    """The {} base-calling config listed in the readfish config TOML is not suitable for this flowcell and kit combination.
    Please check the dorado value in the caller_settings.dorado section of your TOML file.
    The following models are are given by ONT as suitable for this flow cell/kit combo:\n\t{}""".format(
                        self.dorado_params["config"],
                        nice_join(
                            self.supported_basecall_models,
                            sep="\n\t",
                            conjunction="and",
                        ),
                    )
                )

            # If we are barcoding and have connected to a live run - try checking the listed barcode kit works with the flowcell and kit
            if (
                barcoding_kits := self.dorado_params.get("barcode_kits", None)
            ) is not None:
                barcoding_kits = barcoding_kits.split()
            if barcoding_kits and not set(barcoding_kits).issubset(
                self.supported_barcode_kits
            ):
                raise RuntimeError(
                    "Barcoding kits specified in TOML {} not amongst those supported by the selected kit and protocol.\nSupported kits are:\n\t{}".format(
                        nice_join(barcoding_kits, conjunction="and"),
                        nice_join(
                            self.supported_barcode_kits, sep="\n\t", conjunction="and"
                        ),
                    ),
                )
        return None

    def disconnect(self) -> None:
        """Call the disconnect method on the PyBasecallClient"""
        return self.caller.disconnect()

    def basecall(
        self,
        reads: Iterable[tuple[int, minknow_api.data_pb2.GetLiveReadsResponse.ReadData]],
        signal_dtype: npt.DTypeLike,
        daq_values: dict[int, namedtuple] = None,
    ):
        """Basecall live data from minknow RPC

        :param reads: List or generator of tuples containing (channel, MinKNOW.rpc.Read)
        :param signal_dtype: Numpy dtype of the raw data
        :param daq_values: Dictionary mapping channel to offset and scaling values.
                           If not provided default values of 1.0 and 0.0 are used.
        :yield:
        :rtype: readfish.plugins.utils.Result
        """
        # FIXME: Occasionally dorado can report a read as not sent when it is
        #        successfully sent. Therefore we capture not sent reads
        cache, skipped = {}, {}
        reads_received, reads_sent = 0, 0
        daq_values = _DefaultDAQValues if daq_values is None else daq_values
        for channel, read in reads:
            # Attach the "RF-" prefix
            read_id = f"RF-{read.id}"
            t0 = time.time()
            cache[read_id] = (channel, read.number, t0)
            success = self.caller.pass_read(
                package_read(
                    read_id=read_id,
                    raw_data=np.frombuffer(read.raw_data, signal_dtype),
                    daq_offset=daq_values[channel].offset,
                    daq_scaling=daq_values[channel].scaling,
                    sampling_rate=self.sample_rate,
                    start_time=int(read.start_sample),
                )
            )
            if not success:
                logging.warning(f"Could not send read {read_id!r} to Dorado")
                # FIXME: This is resolved in later versions of dorado.
                skipped[read_id] = cache.pop(read_id)
                continue
            else:
                reads_sent += 1

            sleep_time = self.caller.throttle - t0
            if sleep_time > 0:
                time.sleep(sleep_time)

        while reads_received < reads_sent:
            results = self.caller.get_completed_reads()
            # TODO: incorporate time_received into logging?
            # time_received = time.time()

            if not results:
                time.sleep(self.caller.throttle)
                continue

            for res_batch in results:
                for res in res_batch:
                    read_id = res["metadata"]["read_id"]
                    # Dorado sometimes returns two sub_tags for a read.

                    # An example result:
                    # RF-17774e44-8d3c-4bdd-8730-aaf8addd3e6c
                    # {'read_tag': 3605, 'sub_tag': 0, ..,
                    #   'metadata': {'sequence_length': 340, ...},
                    #   'datasets': {'raw_data': array([306, 289, 300, ..., 526, 537, 540], dtype=int16),
                    #   'sequence': 'CTACAGTGGTCGTCAATACTATTGCAACTCCAGCCTGGGCAACAGAGTGAGACCCTGTCTCAAAAAAAAACAGAAGGA...',
                    #   ...}
                    # }
                    # RF-17774e44-8d3c-4bdd-8730-aaf8addd3e6c
                    # {'read_tag': 3605, 'sub_tag': 1, ..,
                    #   'metadata': {'sequence_length': 16, ...},
                    #   'datasets': {'raw_data': array([306, 289, 300, ..., 526, 537, 540], dtype=int16),
                    #   'sequence': 'TTTTTGTGGGCTTTTA',
                    #   ...}
                    # }
                    # The second sub_tag will cause the code to fail as it is not expected and we have already popped the read from the cache.
                    # Therefore we need to check for the sub_tag and if it is not 0, we need to skip the read.

                    if res["sub_tag"] > 0:
                        continue

                    try:
                        channel, read_number, time_sent = cache.pop(read_id)
                    except KeyError:
                        channel, read_number, time_sent = skipped.pop(read_id)
                        reads_sent += 1
                    res["metadata"]["read_id"] = read_id[3:]
                    self.logger.debug(
                        "@%s ch=%s\n%s\n+\n%s",
                        res["metadata"]["read_id"],
                        channel,
                        res["datasets"]["sequence"],
                        res["datasets"]["qstring"],
                    )
                    barcode = res["metadata"].get("barcode_arrangement", None)
                    # TODO: Add Filter here
                    yield Result(
                        channel=channel,
                        read_number=read_number,
                        read_id=res["metadata"]["read_id"],
                        seq=res["datasets"]["sequence"],
                        barcode=barcode if barcode else None,
                        basecall_data=res,
                    )
                    reads_received += 1

    def describe(self) -> str:
        """
        Describe the Dorado Caller

        :return: Description of parameters passed to this Dorado Caller plugin
        """
        description = ["Utilising the Dorado base-caller plugin:"]
        for param in self.dorado_params.keys():
            description.append(f"\t- {param}: {self.dorado_params[param]}")
        return "\n".join(description)<|MERGE_RESOLUTION|>--- conflicted
+++ resolved
@@ -10,14 +10,12 @@
 from collections import namedtuple
 from pathlib import Path
 from typing import Iterable, TYPE_CHECKING
+from packaging.version import parse as parse_version
 
 import numpy as np
 import numpy.typing as npt
 from minknow_api.protocol_pb2 import ProtocolRunInfo
 from minknow_api.device_pb2 import GetSampleRateResponse
-from operator import ge
-
-from readfish.compatibility import check_basecaller_compatibility
 
 try:
     from pybasecall_client_lib.helper_functions import package_read
@@ -70,7 +68,6 @@
         self.supported_basecall_models = None
         self.run_information = run_information
         if self.run_information:
-<<<<<<< HEAD
             self.guppy_version = self.run_information.software_versions.guppy_connected_version
 
             if parse_version(self.guppy_version) >= parse_version("7.3.9"):
@@ -78,32 +75,21 @@
                     f"Connected to caller version {self.guppy_version}."
                 )
             else:
-                raise RuntimeError(
-                    f"Trying to use caller version {self.guppy_version}. This plugin requires a version of Dorado >= 7.3.9."
-                )
-
-        if sample_rate:
-            self.sample_rate = float(sample_rate)
-        else:
-            self.sample_rate = float(5000)
-=======
-            check_basecaller_compatibility(
-                self.run_information,
-                ge,
-                "7.3.9",
-                (
-                    "For Dorado >= 7.3.9, Try changing [caller_settings.guppy]"
-                    " to [caller_settings.dorado]."
-                ),
-            )
->>>>>>> 46a3d9ef
-
-        self.sample_rate = float(sample_rate) if sample_rate else float(5000)
+                logging.info(
+                    f"Trying to use minKNOW with a caller version {self.guppy_version}. If this is causing readfish to crash, try using a version of Dorado >= 7.3.9. You should also check for any updates available to readfish."
+                )
+
         # Set our own priority
         self.dorado_params = kwargs
         self.dorado_params["priority"] = PyBasecallClient.high_priority
         # Set our own client name to appear in the dorado server logs
         self.dorado_params["client_name"] = "Readfish_connection"
+
+        if sample_rate:
+            self.sample_rate = float(sample_rate)
+        else:
+            self.sample_rate = float(5000)
+
         self.validate()
         self.caller = PyBasecallClient(**self.dorado_params)
         self.caller.connect()
@@ -137,10 +123,7 @@
                 raise RuntimeError(
                     f"The user account running readfish doesn't appear to have permissions to read the dorado base-caller socket. Please check permissions on {self.dorado_params['address']}. See https://github.com/LooseLab/readfish/issues/221#issuecomment-1375673490 for more information."
                 )
-            if not os.access(socket_path, os.W_OK):
-                raise RuntimeError(
-                    f"The user account running readfish doesn't appear to have permissions to write to the dorado base-caller socket. Please check permissions on {self.dorado_params['address']}. See https://github.com/LooseLab/readfish/issues/221#issuecomment-1375673490 for more information."
-                )
+
         # If we are connected to a live run, test if the base-caller model is acceptable.
         # Connected to a live run via the minknow_api - get supported basecall and barcoding kits from the run info.
         #  Check them against provided values
@@ -274,26 +257,19 @@
             for res_batch in results:
                 for res in res_batch:
                     read_id = res["metadata"]["read_id"]
-                    # Dorado sometimes returns two sub_tags for a read.
-
-                    # An example result:
-                    # RF-17774e44-8d3c-4bdd-8730-aaf8addd3e6c
-                    # {'read_tag': 3605, 'sub_tag': 0, ..,
-                    #   'metadata': {'sequence_length': 340, ...},
-                    #   'datasets': {'raw_data': array([306, 289, 300, ..., 526, 537, 540], dtype=int16),
-                    #   'sequence': 'CTACAGTGGTCGTCAATACTATTGCAACTCCAGCCTGGGCAACAGAGTGAGACCCTGTCTCAAAAAAAAACAGAAGGA...',
-                    #   ...}
-                    # }
-                    # RF-17774e44-8d3c-4bdd-8730-aaf8addd3e6c
-                    # {'read_tag': 3605, 'sub_tag': 1, ..,
-                    #   'metadata': {'sequence_length': 16, ...},
-                    #   'datasets': {'raw_data': array([306, 289, 300, ..., 526, 537, 540], dtype=int16),
-                    #   'sequence': 'TTTTTGTGGGCTTTTA',
-                    #   ...}
-                    # }
-                    # The second sub_tag will cause the code to fail as it is not expected and we have already popped the read from the cache.
-                    # Therefore we need to check for the sub_tag and if it is not 0, we need to skip the read.
-
+                    '''
+                    Dorado sometimes returns two sub_tags for a read.
+
+                    An example result:
+                    RF-17774e44-8d3c-4bdd-8730-aaf8addd3e6c
+                    {'read_tag': 3605, 'sub_tag': 0, 'priority': <read_priority.high_priority: 0>, 'metadata': {'adapter_front_begin_index': -1, 'adapter_front_foundseq': 'NA', 'adapter_front_foundseq_length': 2, 'adapter_front_id': 'NA', 'adapter_front_refseq': 'NA', 'adapter_front_score': 0.0, 'adapter_mid_end_index': -1, 'adapter_mid_id': 'NA', 'adapter_mid_score': 0.0, 'adapter_rear_end_index': -1, 'adapter_rear_foundseq': 'NA', 'adapter_rear_foundseq_length': 2, 'adapter_rear_id': 'NA', 'adapter_rear_refseq': 'NA', 'adapter_rear_score': 0.0, 'barcode_arrangement': '', 'barcode_front_begin_index': 0, 'barcode_front_foundseq': 'NA', 'barcode_front_foundseq_length': 2, 'barcode_front_id': 'NA', 'barcode_front_id_inner': 'NA', 'barcode_front_refseq': 'NA', 'barcode_front_score': 0.0, 'barcode_front_score_inner': 0.0, 'barcode_full_arrangement': '', 'barcode_kit': '', 'barcode_mid_front_end_index': 0, 'barcode_mid_front_id': 'NA', 'barcode_mid_front_score': 0.0, 'barcode_mid_rear_end_index': 0, 'barcode_mid_rear_id': 'NA', 'barcode_mid_rear_score': 0.0, 'barcode_rear_end_index': 0, 'barcode_rear_foundseq': 'NA', 'barcode_rear_foundseq_length': 2, 'barcode_rear_id': 'NA', 'barcode_rear_id_inner': 'NA', 'barcode_rear_refseq': 'NA', 'barcode_rear_score': 0.0, 'barcode_rear_score_inner': 0.0, 'barcode_score': 0.0, 'barcode_variant': '', 'basecall_type': 'beam search', 'daq_offset': 0.0, 'daq_scaling': 0.25, 'duration': 8592, 'lamp_barcode_id': 'NA', 'lamp_barcode_score': 0.0, 'lamp_target_id': 'NA', 'lamp_target_score': 0.0, 'mean_qscore': 10.297822952270508, 'med_abs_dev': 0.01067463681101799, 'median': -373.5199890136719, 'model_stride': 6, 'model_version_id': 'dna_r10.4.1_e8.2_400bps_fast@v4.3.0', 'num_events': 1432, 'num_minknow_events': 0, 'primer_front_begin_index': -1, 'primer_front_foundseq': 'NA', 'primer_front_foundseq_length': 2, 'primer_front_id': 'NA', 'primer_front_refseq': 'NA', 'primer_front_score': 0.0, 'primer_rear_end_index': -1, 'primer_rear_foundseq': 'NA', 'primer_rear_foundseq_length': 2, 'primer_rear_id': 'NA', 'primer_rear_refseq': 'NA', 'primer_rear_score': 0.0, 'read_id': 'RF-17774e44-8d3c-4bdd-8730-aaf8addd3e6c', 'sampling_rate': 5000.0, 'scaling_med_abs_dev': 0.01067463681101799, 'scaling_median': -373.5199890136719, 'scaling_version': '', 'sequence_length': 340, 'start_time': 12462912, 'state_size': 0, 'strand_id': '441174ae-e18f-4612-bc46-0c86d301cb4d', 'trim_front': 0, 'trim_rear': 0, 'trimmed_duration': 8592, 'trimmed_events': 1432, 'trimmed_samples': 0}, 'datasets': {'raw_data': array([306, 289, 300, ..., 526, 537, 540], dtype=int16), 'sequence': 'CTACAGTGGTCGTCAATACTATTGCAACTCCAGCCTGGGCAACAGAGTGAGACCCTGTCTCAAAAAAAAACAGAAGGAAGCCAAAGCCCACAAAGACGCTGAGTATTTTACATTCCTTTTTTGTACGAATGCTTCAAAATCTGGTGTGTATCTTACAGTTATAAAATCTCTCAATTTAGCCACCAAATTTTCACCAGAAATGCATGAACTGTGTTCAGATTTCATAAACTTTCAGTTGATAAAGTAGATTCACATACTGAAGGTGTTCCAAACGTACTGGAAGACTTTCTAAAATGGATTTGAACACCAGTTTCCAGGTTTACATTTAAGTTAATTCAAA', 'qstring': '#(&&%(\'\'%&(#"""$\'%%$%$%*,)+()\'(\'\'*+AEHHH.-0410)200BGC4HKJJGGB77<DC3-\'.,,+\'&&%%+*(*1-778:C76+,=A.,-./*)+##9:JSGGGHD6432,5>H(\'(+,1-(,//:3640==6504C><357>4448FAFCIGI64-/9660=12HISOBGKLA@?1/59EGM>:::DEJSOM1D?>=GI11775:930,;;>H9/7122)*0:**-===>B55878&#+"#&\',,?@EIJBCLSM964\'(376528:5/-*)21\'##+-&$"#%+&#&%\'-./49?B=A960@7;ABB@6CIEFDD>H7)&45:DC5158B'}}
+                    RF-17774e44-8d3c-4bdd-8730-aaf8addd3e6c
+                    {'read_tag': 3605, 'sub_tag': 1, 'priority': <read_priority.high_priority: 0>, 'metadata': {'adapter_front_begin_index': -1, 'adapter_front_foundseq': 'NA', 'adapter_front_foundseq_length': 2, 'adapter_front_id': 'NA', 'adapter_front_refseq': 'NA', 'adapter_front_score': 0.0, 'adapter_mid_end_index': -1, 'adapter_mid_id': 'NA', 'adapter_mid_score': 0.0, 'adapter_rear_end_index': -1, 'adapter_rear_foundseq': 'NA', 'adapter_rear_foundseq_length': 2, 'adapter_rear_id': 'NA', 'adapter_rear_refseq': 'NA', 'adapter_rear_score': 0.0, 'barcode_arrangement': '', 'barcode_front_begin_index': 0, 'barcode_front_foundseq': 'NA', 'barcode_front_foundseq_length': 2, 'barcode_front_id': 'NA', 'barcode_front_id_inner': 'NA', 'barcode_front_refseq': 'NA', 'barcode_front_score': 0.0, 'barcode_front_score_inner': 0.0, 'barcode_full_arrangement': '', 'barcode_kit': '', 'barcode_mid_front_end_index': 0, 'barcode_mid_front_id': 'NA', 'barcode_mid_front_score': 0.0, 'barcode_mid_rear_end_index': 0, 'barcode_mid_rear_id': 'NA', 'barcode_mid_rear_score': 0.0, 'barcode_rear_end_index': 0, 'barcode_rear_foundseq': 'NA', 'barcode_rear_foundseq_length': 2, 'barcode_rear_id': 'NA', 'barcode_rear_id_inner': 'NA', 'barcode_rear_refseq': 'NA', 'barcode_rear_score': 0.0, 'barcode_rear_score_inner': 0.0, 'barcode_score': 0.0, 'barcode_variant': '', 'basecall_type': 'beam search', 'daq_offset': 0.0, 'daq_scaling': 0.25, 'duration': 321, 'lamp_barcode_id': 'NA', 'lamp_barcode_score': 0.0, 'lamp_target_id': 'NA', 'lamp_target_score': 0.0, 'mean_qscore': 12.145367622375488, 'med_abs_dev': 0.01067463681101799, 'median': -373.5199890136719, 'model_stride': 6, 'model_version_id': 'dna_r10.4.1_e8.2_400bps_fast@v4.3.0', 'num_events': 53, 'num_minknow_events': 0, 'primer_front_begin_index': -1, 'primer_front_foundseq': 'NA', 'primer_front_foundseq_length': 2, 'primer_front_id': 'NA', 'primer_front_refseq': 'NA', 'primer_front_score': 0.0, 'primer_rear_end_index': -1, 'primer_rear_foundseq': 'NA', 'primer_rear_foundseq_length': 2, 'primer_rear_id': 'NA', 'primer_rear_refseq': 'NA', 'primer_rear_score': 0.0, 'read_id': 'RF-17774e44-8d3c-4bdd-8730-aaf8addd3e6c', 'sampling_rate': 5000.0, 'scaling_med_abs_dev': 0.01067463681101799, 'scaling_median': -373.5199890136719, 'scaling_version': '', 'sequence_length': 16, 'start_time': 12477610, 'state_size': 0, 'strand_id': '3b536c09-3f73-4c59-a332-2a0f6cad4ed9', 'trim_front': 0, 'trim_rear': 0, 'trimmed_duration': 321, 'trimmed_events': 53, 'trimmed_samples': 0}, 'datasets': {'raw_data': array([306, 289, 300, ..., 526, 537, 540], dtype=int16), 'sequence': 'TTTTTGTGGGCTTTTA', 'qstring': "21;;B98'-213,*2&"}}
+
+                    The second sub_tag will cause the code to gail as it is not expected.
+
+                    Therefore we need to check for the sub_tag and if it is not 0, we need to skip the read.
+                    '''
                     if res["sub_tag"] > 0:
                         continue
 
