"""Guppy plugin module

Extension of pyguppy Caller that maintains a connection to the basecaller
"""

from __future__ import annotations
import logging
import os
import time
from operator import lt
from collections import namedtuple
from pathlib import Path
from typing import Iterable, TYPE_CHECKING
from readfish.compatibility import check_basecaller_compatibility

import numpy as np
import numpy.typing as npt
from minknow_api.protocol_pb2 import ProtocolRunInfo

try:
    from pyguppy_client_lib.helper_functions import package_read
    from pyguppy_client_lib.pyclient import PyGuppyClient
except ImportError:
    pass

from readfish._loggers import setup_logger
from readfish.plugins.abc import CallerABC
from readfish.plugins.utils import Result
from readfish._utils import nice_join


if TYPE_CHECKING:
    import minknow_api

__all__ = ["Caller"]

logger = logging.getLogger("RU_basecaller")
CALIBRATION = namedtuple("calibration", "scaling offset")


class DefaultDAQValues:
    """Provides default calibration values

    Mimics the read_until_api calibration dict value from
    https://github.com/nanoporetech/read_until_api/blob/2319bbe/read_until/base.py#L34
    all keys return scaling=1.0 and offset=0.0
    """

    calibration = CALIBRATION(1.0, 0.0)

    def __getitem__(self, _):
        return self.calibration


_DefaultDAQValues = DefaultDAQValues()


class Caller(CallerABC):
    def __init__(
        self,
        run_information: ProtocolRunInfo = None,
        debug_log=None,
        sample_rate: int | None = None,
        **kwargs,
    ):
        self.supported_barcode_kits = None
        self.supported_basecall_models = None
        self.run_information = run_information

        if self.run_information:
<<<<<<< HEAD
            self.guppy_version = self.run_information.software_versions.guppy_connected_version

            if parse_version(self.guppy_version) < parse_version("7.3.9"):
                logging.info(
                    f"Connected to caller version {self.guppy_version}."
                )
            else:
                raise RuntimeError(
                    f"Trying to connect to caller version {self.guppy_version}. This plugin requires a version of Dorado or Guppy < 7.3.9. Try changing [caller_settings.guppy] to [caller_settings.dorado]."
                )

=======
            check_basecaller_compatibility(self.run_information, lt, "7.3.9")
>>>>>>> 46a3d9ef
        # Set our own priority
        self.guppy_params = kwargs
        self.guppy_params["priority"] = PyGuppyClient.high_priority
        # Set our own client name to appear in the guppy server logs
        self.guppy_params["client_name"] = "Readfish_connection"
        self.logger = setup_logger("readfish_guppy_logger", log_file=debug_log)
        self.validate()
        self.caller = PyGuppyClient(**self.guppy_params)
        self.caller.connect()

    def validate(self) -> None:
        """Validate the parameters passed to Guppy to ensure they will initialise PyGuppy Client correctly

        Currently checks:
            1. That the socket file exists
            2. That the Socket file has the correct permissions
            3. That the version of py guppy client lib installed matches the system version

        :return: None, if the parameters pass all the checks

        """
        for key in ("address", "config"):
            if key not in self.guppy_params:
                raise KeyError(
                    f"Required `caller_settings.guppy` {key} was not found in provided TOML. Please add."
                )
        if self.guppy_params["address"].startswith("ipc://"):
            # User is attempting to connect to an IPC socket
            socket_path = Path(self.guppy_params["address"][6:])
            if not socket_path.exists():
                raise FileNotFoundError(
                    f"The provided guppy base-caller socket address doesn't appear to exist. Please check your Guppy Settings. {self.guppy_params['address']}"
                )

            # check user permissions:
            if not os.access(socket_path, os.R_OK):
                raise RuntimeError(
                    f"The user account running readfish doesn't appear to have permissions to read the guppy base-caller socket. Please check permissions on {self.guppy_params['address']}. See https://github.com/LooseLab/readfish/issues/221#issuecomment-1375673490 for more information."
                )
            if not os.access(socket_path, os.W_OK):
                raise RuntimeError(
                    f"The user account running readfish doesn't appear to have permissions to write to the guppy base-caller socket. Please check permissions on {self.guppy_params['address']}. See https://github.com/LooseLab/readfish/issues/221#issuecomment-1375673490 for more information."
                )
        # If we are connected to a live run, test if the base-caller model is acceptable.
        # Connected to a live run via the minknow_api - get supported basecall and barcoding kits from the run info.
        #  Check them against provided values
        if self.run_information is not None:
            tags = self.run_information.meta_info.tags

            self.supported_basecall_models = tags[
                "available basecall models"
            ].array_value
            # Make a CSV str a list of strings, removing quotes and square brackets
            if self.supported_basecall_models and isinstance(
                self.supported_basecall_models, str
            ):
                self.supported_basecall_models = (
                    tags["available basecall models"]
                    .array_value[1:-1]
                    .replace('"', "")
                    .split(",")
                )
            # Faff on with sorting out available barcoding kits
            # See https://github.com/nanoporetech/minknow_api/blob/829dbe8ac8e49efdf268d385b50440c52473188b/python/minknow_api/tools/protocols.py#L97C1-L97C7
            self.supported_barcode_kits = tags["barcoding kits"].array_value
            # workaround for the set of barcoding kits being returned as a string rather
            # that array of strings
            if self.supported_barcode_kits and isinstance(
                self.supported_barcode_kits, str
            ):
                self.supported_barcode_kits = (
                    tags["barcoding kits"].array_value[1:-1].replace('"', "").split(",")
                )

            if tags["barcoding"].bool_value:
                self.supported_barcode_kits.append(tags["kit"].string_value)
            # If we are connected to a live run, and have suitable base calling models check the base-caller model is suitable for the flowcell and kit
            if (
                self.supported_basecall_models
                and f"{self.guppy_params['config'].replace('.cfg', '')}.cfg"
                not in self.supported_basecall_models
            ):
                raise RuntimeError(
                    """The {} base-calling config listed in the readfish config TOML is not suitable for this flowcell and kit combination.
    Please check the guppy_config value in the caller_settings.guppy section of your TOML file.
    The following models are are given by ONT as suitable for this flow cell/kit combo:\n\t{}""".format(
                        self.guppy_params["config"],
                        nice_join(
                            self.supported_basecall_models,
                            sep="\n\t",
                            conjunction="and",
                        ),
                    )
                )

            # If we are barcoding and have connected to a live run - try checking the listed barcode kit works with the flowcell and kit
            if (
                barcoding_kits := self.guppy_params.get("barcode_kits", None)
            ) is not None:
                barcoding_kits = barcoding_kits.split()
            if barcoding_kits and not set(barcoding_kits).issubset(
                self.supported_barcode_kits
            ):
                raise RuntimeError(
                    "Barcoding kits specified in TOML {} not amongst those supported by the selected kit and protocol.\nSupported kits are:\n\t{}".format(
                        nice_join(barcoding_kits, conjunction="and"),
                        nice_join(
                            self.supported_barcode_kits, sep="\n\t", conjunction="and"
                        ),
                    ),
                )
        return None

    def disconnect(self) -> None:
        """Call the disconnect method on the PyGuppyClient"""
        return self.caller.disconnect()

    def basecall(
        self,
        reads: Iterable[tuple[int, minknow_api.data_pb2.GetLiveReadsResponse.ReadData]],
        signal_dtype: npt.DTypeLike,
        daq_values: dict[int, namedtuple] = None,
    ):
        """Basecall live data from minknow RPC

        :param reads: List or generator of tuples containing (channel, MinKNOW.rpc.Read)
        :param signal_dtype: Numpy dtype of the raw data
        :param daq_values: Dictionary mapping channel to offset and scaling values.
                           If not provided default values of 1.0 and 0.0 are used.
        :yield:
        :rtype: readfish.plugins.utils.Result
        """
        # FIXME: Occasionally guppy can report a read as not sent when it is
        #        successfully sent. Therefore we capture not sent reads
        cache, skipped = {}, {}
        reads_received, reads_sent = 0, 0
        daq_values = _DefaultDAQValues if daq_values is None else daq_values

        for channel, read in reads:
            # Attach the "RF-" prefix
            read_id = f"RF-{read.id}"
            t0 = time.time()
            cache[read_id] = (channel, read.number, t0)
            success = self.caller.pass_read(
                package_read(
                    read_id=read_id,
                    raw_data=np.frombuffer(read.raw_data, signal_dtype),
                    daq_offset=daq_values[channel].offset,
                    daq_scaling=daq_values[channel].scaling,
                )
            )
            if not success:
                logging.warning(f"Could not send read {read_id!r} to Guppy")
                # FIXME: This is resolved in later versions of guppy.
                skipped[read_id] = cache.pop(read_id)
                continue
            else:
                reads_sent += 1

            sleep_time = self.caller.throttle - t0
            if sleep_time > 0:
                time.sleep(sleep_time)

        while reads_received < reads_sent:
            results = self.caller.get_completed_reads()
            # TODO: incorporate time_received into logging?
            # time_received = time.time()

            if not results:
                time.sleep(self.caller.throttle)
                continue

            for res_batch in results:
                for res in res_batch:
                    read_id = res["metadata"]["read_id"]
                    try:
                        channel, read_number, time_sent = cache.pop(read_id)
                    except KeyError:
                        # FIXME: This is resolved in later versions of guppy.
                        channel, read_number, time_sent = skipped.pop(read_id)
                        reads_sent += 1
                    res["metadata"]["read_id"] = read_id[3:]
                    self.logger.debug(
                        "@%s ch=%s\n%s\n+\n%s",
                        res["metadata"]["read_id"],
                        channel,
                        res["datasets"]["sequence"],
                        res["datasets"]["qstring"],
                    )
                    barcode = res["metadata"].get("barcode_arrangement", None)
                    # TODO: Add Filter here
                    yield Result(
                        channel=channel,
                        read_number=read_number,
                        read_id=res["metadata"]["read_id"],
                        seq=res["datasets"]["sequence"],
                        barcode=barcode if barcode else None,
                        basecall_data=res,
                    )
                    reads_received += 1

    def describe(self) -> str:
        """
        Describe the guppy Caller

        :return: Description of parameters passed to this guppy Caller plugin
        """
        description = ["Utilising the Guppy base-caller plugin:"]
        for param in self.guppy_params.keys():
            description.append(f"\t- {param}: {self.guppy_params[param]}")
        return "\n".join(description)<|MERGE_RESOLUTION|>--- conflicted
+++ resolved
@@ -7,11 +7,10 @@
 import logging
 import os
 import time
-from operator import lt
 from collections import namedtuple
 from pathlib import Path
 from typing import Iterable, TYPE_CHECKING
-from readfish.compatibility import check_basecaller_compatibility
+from packaging.version import parse as parse_version
 
 import numpy as np
 import numpy.typing as npt
@@ -60,15 +59,14 @@
         self,
         run_information: ProtocolRunInfo = None,
         debug_log=None,
-        sample_rate: int | None = None,
-        **kwargs,
+        **kwargs
     ):
+        self.logger = setup_logger("readfish_guppy_logger", log_file=debug_log)
         self.supported_barcode_kits = None
         self.supported_basecall_models = None
         self.run_information = run_information
 
         if self.run_information:
-<<<<<<< HEAD
             self.guppy_version = self.run_information.software_versions.guppy_connected_version
 
             if parse_version(self.guppy_version) < parse_version("7.3.9"):
@@ -76,19 +74,18 @@
                     f"Connected to caller version {self.guppy_version}."
                 )
             else:
-                raise RuntimeError(
-                    f"Trying to connect to caller version {self.guppy_version}. This plugin requires a version of Dorado or Guppy < 7.3.9. Try changing [caller_settings.guppy] to [caller_settings.dorado]."
-                )
-
-=======
-            check_basecaller_compatibility(self.run_information, lt, "7.3.9")
->>>>>>> 46a3d9ef
+                logging.info(
+                    f"Trying to connect to minKNOW with caller version {self.guppy_version}. This plugin requires a version of Dorado or Guppy < 7.3.9. If this is stopping readfish from running try changing [caller_settings.guppy] to [caller_settings.dorado]. You should also check for any updates available to readfish."
+                )
+
         # Set our own priority
         self.guppy_params = kwargs
+
+        # Remove the sample rate from the guppy params as it isn't required for the PyGuppyClient
+        self.guppy_params.pop("sample_rate")
         self.guppy_params["priority"] = PyGuppyClient.high_priority
         # Set our own client name to appear in the guppy server logs
         self.guppy_params["client_name"] = "Readfish_connection"
-        self.logger = setup_logger("readfish_guppy_logger", log_file=debug_log)
         self.validate()
         self.caller = PyGuppyClient(**self.guppy_params)
         self.caller.connect()
