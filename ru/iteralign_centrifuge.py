"""
Iteralign-centrifuge.
Design spec.
    1. Grab fastq files from a location.
    2. Classify reads that uniquely align to a reference genome.
    3. Generate a minimap2 index from the previously found reference genomes.
    4. Align the files ONCE to a reference.
    5. Calculate cumulative coverage information.
    6. Write a list of genomes that are covered at a particular threshold.
    7. Rinse and repeat
"""
import logging
import logging.handlers
import os
import subprocess
import sys
import threading
import time

from io import StringIO, BytesIO
import gzip

import argparse
from pathlib import Path
import shutil
import urllib.request as request
from contextlib import closing

import pandas as pd
import toml
from watchdog.events import FileSystemEventHandler
from watchdog.observers.polling import PollingObserver as Observer

from ru.arguments import get_parser
from ru.utils import nice_join, print_args, send_message_port
from read_until_api_v2.load_minknow_rpc import get_rpc_connection, parse_message

from Bio import SeqIO
from collections import defaultdict

DEFAULT_SERVER_HOST = "127.0.0.1"
DEFAULT_LOG_FORMAT = "%(asctime)s - %(name)-20s - %(message)s"
LOG_LEVELS = ("debug", "info", "warning", "error", "critical")
DEFAULT_COVERAGE_DEPTH = 30
DEFAULT_PERCENTAGE_COVERED = 0.99
DEFAULT_CORES = 2

DEFAULT_THRESHOLD = 2000
DEFAULT_PREFIX = "iteraligncentrifuge"
DEFAULT_REJECT = "reject.tsv"
DEFAULT_CREPORT = "centrifuge_report.tsv"
DEFAULT_READS = "out.tsv"
DEFAULT_MINDEX = "mindex.mmi"
DEFAULT_GENOME = "genome.fna.gz"
DEFAULT_TIDFILE = "taxids.toml"
DEFAULT_COVERAGE_FILE = "coverage.tsv"
DEFAULT_SEQUENCE_LENGTH = 100000


def get_fq(s, pattern="*.fq"):
    return [str(f) for f in Path(s).rglob(pattern)]


base_args=(
    (
        "--host",
        dict(
            metavar="HOST",
            help="MinKNOW server host",
            default=DEFAULT_SERVER_HOST,
        ),
    ),
    (
        "--watch",
        dict(
            metavar="FOLDER",
            help="Top Level Folder containing fastq reads.",
            default=None,
        ),
    ),
    (
        "--percent",
        dict(
            metavar="PERCENT",
            help="Default percent of target covered at given depth (default {})".format(DEFAULT_PERCENTAGE_COVERED),
            default=DEFAULT_PERCENTAGE_COVERED,
            type=float,
        ),
    ),
    # (
    #     "--device",
    #     dict(
    #         required=True,
    #         action="store",
    #         help="The sequencing position being addressed"
    #     ),
    # ),
    (
        "--depth",
        dict(
            metavar="DEPTH",
            help="Desired coverage depth (default {})".format(DEFAULT_COVERAGE_DEPTH),
            default=DEFAULT_COVERAGE_DEPTH,
            type=int,
        ),
    ),
    (
        "--threads",
        dict(
            metavar="THREADS",
            help="Set the number of default threads to use for threaded tasks (default {})".format(DEFAULT_CORES),
            default=DEFAULT_CORES,
            type=int,
        ),
    ),
    (
        "--log-level",
        dict(
            metavar="LOG-LEVEL",
            action="store",
            default="info",
            choices=LOG_LEVELS,
            help="One of: {}".format(nice_join(LOG_LEVELS)),
        ),
    ),
    (
        "--log-format",
        dict(
            metavar="LOG-FORMAT",
            action="store",
            default=DEFAULT_LOG_FORMAT,
            help="A standard Python logging format string (default: {!r})".format(
                DEFAULT_LOG_FORMAT.replace("%", "%%")
            ),
        ),
    ),
    (
        "--log-file",
        dict(
            metavar="LOG-FILE",
            action="store",
            default=None,
            help="A filename to write logs to, or None to write to the standard stream (default: None)",
        ),
    ),
    (
        "--cindex",
        dict(
            required=True,
            action="store",
            help="The centrifuge index required for read alignment. Must only have the prefix of the index names before the full stop and number of each index",
        ),
    ),
    (
        "--readfile",
        dict(
            action="store",
            help="The name of the file that will contain the metrics for the reads analysed",
            default=DEFAULT_READS,
        ),
    ),
    (
        "--csummary",
        dict(
            required=True,
            action="store",
            help="The file path to the custom centrifuge summary file with the ftp path for the reference genomes",
        ),
    ),
    (
        "--gfasta",
        dict(
            action="store",
            help="The file name for the genome references downloaded after centrifuge identification",
            default=DEFAULT_GENOME,
        ),
    ),
    (
        "--creport",
        dict(
            action="store",
            help="The file name of the centrifuge report file 'centrifuge_report.tsv' made each iteration. Will be created in this scripts source directory",
            default=DEFAULT_CREPORT,
        ),
    ),
    (
        "--keepfiles",
        dict(
            action="store_true",
            help="Set argument to retain the files generated by the centrifuge section of the script"
        ),
    ),
    (
        "--reject",
        dict(
            action="store",
            help="The file name containing reads not utilised within the 'call' file and the reason why.",
            default=DEFAULT_REJECT
        ),
    ),
    (
        "--mindex",
        dict(
            action="store",
            help="The file name where the minimap index will be stored",
            default=DEFAULT_MINDEX,
        ),
    ),
    (
        "--tidfile",
        dict(
            action="store",
            help="The file name where the taxIDs found with centrifuge are stored with the iteration they were found",
            default=DEFAULT_TIDFILE,
        ),
    ),
    (
        "--prefix",
        dict(
            action="store",
            help="The file path and prefix for all files generated by this script will generate",
            default=DEFAULT_PREFIX,
        ),
    ),
    (
        "--path",
        dict(
            required=True,
            action="store",
            help="The directory path where all files generated by this script will be stored"
        ),
    ),
    (
        "--threshold",
        dict(
            action="store",
            help="The threshold number of reads that are classified before a reference genome is added to the mmi",
            default=DEFAULT_THRESHOLD,
            type=int,
        ),
    ),
    (
        "--plasmids",
        dict(
            action="store",
            help="The path and file name of the plasmid file that will be used by the script",
        ),
    ),
    (
        "--references",
        dict(
            action="store",
            help="At least 1 taxID must be provided to be downloaded for mmi generation.",
            nargs="+",
            type=int,
        ),
    ),
    (
        "--seqlength",
        dict(
            action="store",
            help="The threshold length of an assembly to be incorporated into the reference file",
            default=DEFAULT_SEQUENCE_LENGTH,
            type=int,
        ),
    ),
    (
        "--coveragefile",
        dict(
            action="store",
            help="the file suffix containing 3 tab separated columns: iteration, referenceid, coverage (percent)",
            default=DEFAULT_COVERAGE_FILE,
        ),
    ),
)


def file_dict_of_folder_simple(path, args, logging, fastqdict):
    logger = logging.getLogger("ExistingFileProc")

    file_list_dict = dict()

    counter = 0

    if os.path.isdir(path):

        logger.info("caching existing fastq files in: %s" % (path))

        for path, dirs, files in os.walk(path):

            for f in files:

                counter += 1

                if f.endswith(".fastq") or f.endswith(".fastq.gz") or f.endswith(".fq") or f.endswith(".fq.gz"):

                    logger.debug("Processing File {}\r".format(f))
                    filepath = os.path.join(path, f)
                    file_list_dict[filepath] = os.stat(filepath).st_mtime

    logger.info("processed %s files" % (counter))

    logger.info("found %d existing fastq files to process first." % (len(file_list_dict)))

    return file_list_dict


def url_list_generation(args,difference_set):
    # read in the file with taxIDs and their corresponding reference genome
    summary_centrifuge = pd.read_csv(args.csummary,
                                     sep="\t",
                                     )

    # create a set of ftp urls based on matching taxIDs between 'difference_set' and 'summary_centrifuge''
    url_list = list(summary_centrifuge[summary_centrifuge["taxid"].isin(difference_set)]["fasta_path"])

    return url_list


def download_references(args, url_list, taxid_set):

    lengths = {}
    for link in url_list:
        print("Attempting to download: {}".format(link), end="\n")
        try:
            response = request.urlopen(link)
        except url_error.URLError as e:
            print(e)
            print("Closing script")
            break
        compressed_file = BytesIO(response.read())
        with gzip.open(compressed_file, "rt") as fh, gzip.open(args.path + args.prefix + args.gfasta, "at") as fasta_seq:
            for seq_record in SeqIO.parse(fh, "fasta"):
                if len(seq_record) > args.seqlength:
                    lengths[seq_record.id] = len(seq_record)
                    SeqIO.write(seq_record, fasta_seq, "fasta")

    if args.plasmids:
        r = ("name", "path")
        logging.info("Obtaining the plasmids for the following taxids: {}".format(taxid_set))
        with open(args.csummary) as f:
            d = {int(x[0]): dict(zip(r, x[1:])) for i, l in enumerate(f) for x in (l.strip().split("\t"),)
                 if i > 0}

            for taxid in taxid_set:
                with gzip.open(args.plasmids, "rt") as fh, gzip.open(args.path + args.prefix + args.gfasta, "at") as fasta_seq:
                    for seq_record in SeqIO.parse(fh, "fasta"):
                        if d[taxid]["name"] in seq_record.description and len(seq_record) > args.seqlength:
                            lengths[seq_record.id] = len(seq_record)
                            SeqIO.write(seq_record, fasta_seq, "fasta")

    logging.info("Genome file generated")

    return lengths


def generate_mmi(args, counter):
    args.toml['conditions']['reference'] = os.path.abspath("{}{}_{}_{}".format(args.path,args.prefix,counter,args.mindex))
    minimap_cmd = ["minimap2", "-x", "map-ont", "-d", args.toml['conditions']['reference'], args.path + args.prefix + args.gfasta]

    # show the minimap command in the terminal
    logging.info(" ".join(minimap_cmd))

    # subprocess the 'minimap_cmd'
    minimap_db = subprocess.Popen(minimap_cmd,
                                  stdout=subprocess.PIPE,
                                  stderr=subprocess.PIPE,
                                  stdin=subprocess.PIPE,
                                  universal_newlines=True,
                                  )
    out, err = minimap_db.communicate()

    minimap_db.stdout.close()


def parse_fastq_file(fastqfileList, args, logging, length_dict, taxID_set, counter, coverage_sum):
    logger = logging.getLogger("ParseFastq")
    logger.info(fastqfileList)
    logger.info(args.toml['conditions']['reference'])
    with open(os.devnull, 'w') as devnull:

        # convert the 'fastqfileList' into a string valid for the list of fastq files to be read by centrifuge
        fastq_str = ",".join(fastqfileList)

        # centrifuge command to classify reads in the fastq files found by watchdog
        centrifuge_cmd = "centrifuge -p {} -x {} -q {}".format(args.threads,
                                                               args.cindex,
                                                               fastq_str
                                                               )

        # show what the centrifuge command in the terminal
        logging.info(centrifuge_cmd)

        # start time of centrifuge to track the time centrifuge requires to classify reads
        centrifuge_start_time = time.time()

        # subprocess for 'centrifuge_cmd'
        proc = subprocess.Popen(
            centrifuge_cmd,
            stdout=subprocess.PIPE,
            stderr=subprocess.PIPE,
            stdin=subprocess.PIPE,
            shell=True,
            # Aliased by `text=True` in 3.7
            universal_newlines=True,
        )
        out, err = proc.communicate()
        proc.stdout.close()

        # confirm that the centrifuge pipeline has finished and show the time of execusion
        logging.info("Post centrifuge run: {} seconds".format(time.time()-centrifuge_start_time))

        output_fields = ["readID", "seqID", "taxID", "hitLength", "queryLength", "numMatches"]

        # create the DataFrame from the centrifuge output using 'output_fields' as the column headers
        out_df = pd.read_csv(StringIO(out),
                             sep="\t",
                             usecols=output_fields
                             )

        # create a dataframe from the args.creport 'centrifuge_report.tsv'
        report_df = pd.read_csv(args.creport,
                                sep="\t",
                                usecols=["name", "genomeSize", "taxID"],
                                )

        # merge both dataframes together
        new_df = pd.merge(out_df, report_df, on="taxID")

        # only reads that uniquely align to a species will be used, with reads that numMatches != 1 being filtered
        reject_df = new_df[new_df.numMatches != 1]
        reject_df["reason"] = "Multiple reference genome alignments"
        # reject_df.loc[:, "reason"] = "Multiple reference genome alignments"

        # genomeSize == 0 infer a read classification above the species taxon and are therefore removed
        intermediate_df = new_df[new_df.genomeSize == 0]
        intermediate_df = intermediate_df[intermediate_df.numMatches == 1]
        intermediate_df["reason"] = "Read aligns to non-species taxon"

        # log the reads that were removed into a seperate file
        reject_df = reject_df.append(intermediate_df)
        if os.path.isfile(args.path + args.prefix + args.reject):
            reject_df.to_csv(args.path + args.prefix + args.reject,
                             sep="\t",
                             mode="a",
                             index=False,
                             header=None,
                             )
        else:
            reject_df.to_csv(args.path + args.prefix + args.reject,
                             sep="\t",
                             mode="a",
                             index=False,
                             header=True,
                             )

        # reads that uniquely align to one species are logged into a file
        new_df = new_df[new_df.numMatches == 1]
        if os.path.isfile(args.path + args.prefix + args.readfile):
            new_df.to_csv(args.path + args.prefix + args.readfile,
                          sep="\t",
                          mode="a",
                          index=None,
                          header=None,
                          )
        else:
            new_df.to_csv(args.path + args.prefix + args.readfile,
                          sep="\t",
                          mode="a",
                          index=None,
                          header=True,
                          )
        logging.info("reject file made")

        # read in all valid reads back into memory from all current iterations
        all_reads_df = pd.read_csv(args.path + args.prefix + args.readfile,
                                   sep="\t"
                                   )

        # count the number of reads that were clasified to all taxIDs found within 'all_reads_df' and only keep the taxIDs with a count above args.threshold
        taxid_count = all_reads_df.groupby("taxID").agg({"taxID": "count"})
        taxid_result_set = set(taxid_count[taxid_count["taxID"].ge(args.threshold)].index.values.tolist())
        # call in the taxIDs that already have a reference genome in the mmi
        downloaded_set = taxID_set

        # if taxIDs were found above args.threshold
        if taxid_result_set:
            logging.info("taxIDs found above specified threshold")
            # locate new taxIDs that were not found in previous iterations
            difference_set = taxid_result_set - downloaded_set
            downloaded_set |= taxid_result_set

            # if novel taxIDs were found
            if difference_set:
                with open(args.path + args.prefix + args.tidfile, "w+") as f:
                    d = toml.load(args.path + args.prefix + args.tidfile)
                    if os.path.isfile(args.tidfile):
                        d["taxid"] = {"iteration.{}".format(counter): difference_set}
                    else:
                        d = {"taxid": {"iteration.{}".format(counter): difference_set}}
                    toml.dump(d, f)
                f.close()

                logging.info("new taxids found: {}".format(difference_set))
                logging.info("Downloading reference genomes")

                url_list = url_list_generation(args, difference_set)

                # download the reference genomes into a single file

                length_dict.update(download_references(args, url_list, difference_set))

                logging.info("Generating mmi")

<<<<<<< HEAD
                # create an mmi from the reference genome file made previously
                #minimap_cmd = "minimap2 -x map-ont -d {} {}".format(
                #    args.path + args.prefix + args.mindex,
                #    args.path + args.prefix + args.gfasta,
                #    )
                args.toml['conditions']['reference'] = os.path.abspath("{}{}_{}_{}".format(args.path,args.prefix,counter,args.mindex))
                minimap_cmd = ["minimap2", "-x", "map-ont", "-d", args.toml['conditions']['reference'], args.path + args.prefix + args.gfasta]
                # show the minimap command in the terminal
                logging.info(" ".join(minimap_cmd))

                # subprocess the 'minimap_cmd'
                minimap_db = subprocess.Popen(minimap_cmd,
                                              stdout=subprocess.PIPE,
                                              stderr=subprocess.PIPE,
                                              stdin=subprocess.PIPE,
                                              universal_newlines=True,
                                              )
                out, err = minimap_db.communicate()

                minimap_db.stdout.close()
                update_message = "Updated the minimap MMI to {}".format(args.toml['conditions']['reference'])
                logging.info(update_message)
                if not args.simulation:
                    send_message_port(update_message, args.host, messageport)
=======
                generate_mmi(args,counter)
>>>>>>> d2b916d5

            else:
                # show in terminal that no new taxIDs were found
                logging.info("No new taxIDs were identified")
        else:
            logging.info("No taxIDs found above threshold.")
        # all of the new code has been parsed, the rest follows standard 'iteralign.py' script
        logging.info("new code parsing completed\n\ncommencing iteralign")

        minimapcmd = ["minimap2","-ax","map-ont","-t {}".format(args.threads),args.toml['conditions']['reference']] #" ".join(fastqfilelist)]
        minimapcmd.extend(fastqfileList)
        logging.info(" ".join(minimapcmd))
        minimapoutput = subprocess.Popen(minimapcmd, stdout=subprocess.PIPE,stderr=devnull)

        samcmd = ["samtools","view", "-bS"]
        samoutput = subprocess.Popen(samcmd, stdin=minimapoutput.stdout, stdout=subprocess.PIPE, stderr=devnull)
        #samsortcmd = ["samtools", "sort", "-@2", "-o", "sortedbam.bam"]
        samsortcmd = ["samtools", "sort", "-@{}".format(args.threads)]
        samsortoutput = subprocess.Popen(samsortcmd, stdin=samoutput.stdout, stdout=subprocess.PIPE, stderr=devnull)
        samdepthcmd = ["samtools", "depth", "/dev/stdin"]
        samdepthoutput = subprocess.Popen(samdepthcmd, stdin=samsortoutput.stdout,stdout=subprocess.PIPE, stderr=devnull, universal_newlines=True)
        minimapoutput.stdout.close()
        samoutput.stdout.close()
        samsortoutput.stdout.close()

        iter_depth = (l.strip().split("\t") for l in samdepthoutput.stdout)
        parse_iter = ((x[0], int(x[-1])) for x in iter_depth)

        d = defaultdict(int)
        d.update(coverage_sum)
        for name, depth in parse_iter:
            d[name] += depth

        depth_dict = {k: d[k]/length_dict[k] for k in length_dict.keys() & d}

        with open(args.path + args.prefix + args.coveragefile, "a") as fh:
            for k, v in depth_dict.items():
                fh.write("{}\t{}\t{}\n".format(counter, k, v))

        targets = [k for k, v in depth_dict.items() if v > args.depth]

        logging.info(targets)

        counter += 1

        logging.info("Finished processing {}.".format(" ".join(fastqfileList)))

    return targets, downloaded_set, counter, d


def write_new_toml(args,targets):
    for k in args.toml["conditions"].keys():
        curcond = args.toml["conditions"].get(k)
        if isinstance(curcond,dict):

            #newtargets = targets
            #newtargets.extend(curcond["targets"])

            #newtargets = list(dict.fromkeys(newtargets))
            #curcond["targets"]=list(set(newtargets))
            curcond["targets"]=targets

    with open("{}_live".format(args.tomlfile), "w") as f:
        toml.dump(args.toml,f)


class FastqHandler(FileSystemEventHandler):

    def __init__(self, args, logging, messageport, rpc_connection):
        self.args = args
        self.messageport = messageport
        self.connection = rpc_connection
        self.logger = logging.getLogger("FastqHandler")
        self.running = True
        self.fastqdict = dict()
        self.creates = file_dict_of_folder_simple(self.args.watch, self.args, logging,
                                                  self.fastqdict)
        self.t = threading.Thread(target=self.processfiles)

        try:
            self.t.start()
        except KeyboardInterrupt:
            self.t.stop()
            raise

    def processfiles(self):
        self.logger.info("Process Files Inititated")
        self.counter = 1
        self.targets = []
        self.masterdf = pd.DataFrame(columns=['seqid', 'position', 'coverage'])
        self.taxid_entries = 0
        self.downloaded_set = set()
        self.length_dict = {}
        self.coverage_sum = {}

        if self.args.references:
            logging.info("References argument provided. Will download references genomes.")
            self.downloaded_set = set(self.args.references)
            logging.info(self.downloaded_set)
            self.url_list = url_list_generation(self.args, self.args.references)
            self.length_dict.update(download_references(self.args, self.url_list, self.downloaded_set))
            generate_mmi(self.args, self.counter)


        while self.running:
            currenttime = time.time()
            # for fastqfile, createtime in tqdm(sorted(self.creates.items(), key=lambda x: x[1])):
            fastqfilelist = list()
            for fastqfile, createtime in sorted(self.creates.items(), key=lambda x: x[1]):

                delaytime = 0

                # file created 5 sec ago, so should be complete. For simulations we make the time longer.
                if (int(createtime) + delaytime < time.time()):
                    self.logger.info(fastqfile)
                    del self.creates[fastqfile]
                    self.counter += 1
                    fastqfilelist.append(fastqfile)

                    # print (fastqfile,md5Checksum(fastqfile), "\n\n\n\n")
            # as long as there are files within the args.watch directory to parse
            if fastqfilelist:
                print(self.downloaded_set)
                targets, self.downloaded_set, self.taxid_entries, self.coverage_sum = parse_fastq_file(fastqfilelist, self.args, logging, self.length_dict, self.downloaded_set, self.taxid_entries, self.coverage_sum)
                print(targets)
                print(self.targets)

                if len(targets) > len(self.targets):
                    updated_targets = set(targets) - set(self.targets)
                    update_message = "Updating targets with {}".format(nice_join(updated_targets, conjunction="and"))
                    self.logger.info(update_message)
                    if not self.args.simulation:
                        send_message_port(update_message, self.args.host, self.messageport)
                    write_new_toml(self.args, targets)
                    self.targets = []
                    self.targets = targets.copy()

                if self.masterdf.shape[0] > 0 and self.masterdf.shape[0] == len(self.targets):
                    # Every target is covered at the desired coverage level.
                    self.logger.info("Every target is covered at at least {}x".format(self.args.depth))
                    if not self.args.simulation:
                        self.connection.protocol.stop_protocol()
                        send_message_port(
                            "Iter Align has stopped the run as all targets should be covered by at least {}x".format(
                                self.args.depth), self.args.host, self.messageport)

                # parse_fastq_file(fastqfile, self.rundict, self.fastqdict, self.args, self.header, self.MinotourConnection)

                # self.args.files_processed += 1

                if currenttime + 5 > time.time():
                    time.sleep(5)

    def on_created(self, event):
        """Watchdog counts a new file in a folder it is watching as a new file"""
        """This will add a file which is added to the watchfolder to the creates and the info file."""
        # if (event.src_path.endswith(".fastq") or event.src_path.endswith(".fastq.gz")):
        #     self.creates[event.src_path] = time.time()

        # time.sleep(5)
        if (event.src_path.endswith(".fastq") or event.src_path.endswith(".fastq.gz") or event.src_path.endswith(
                ".fq") or event.src_path.endswith(".fq.gz")):
            self.logger.info("Processing file {}".format(event.src_path))
            self.creates[event.src_path] = time.time()

    def on_modified(self, event):
        if (event.src_path.endswith(".fastq") or event.src_path.endswith(".fastq.gz") or event.src_path.endswith(
                ".fq") or event.src_path.endswith(".fq.gz")):
            self.logger.info("Processing file {}".format(event.src_path))
            self.logger.debug("Modified file {}".format(event.src_path))
            self.creates[event.src_path] = time.time()

    def on_moved(self, event):
        if any((event.dest_path.endswith(".fastq"), event.dest_path.endswith(".fastq,gz"),
                event.dest_path.endswith(".gq"), event.dest_path.endswith(".fq.gz"))):
            self.logger.info("Processing file {}".format(event.dest_path))
            self.logger.debug("Modified file {}".format(event.dest_path))
            self.creates[event.dest_path] = time.time()


def main():
    extra_args = (
        (
            "--toml",
            dict(
                metavar="TOML",
                required=True,
                help="The magic TOML file that will save your life?",
                # type=toml.load,
            ),
        ),
    )
    parser, args = get_parser(
        extra_args=extra_args,
        file=__file__,
        default_args=base_args,
    )

    # new code block: change the reference path within the args.toml file into the args.mindex path
    d = toml.load(args.toml)

    print(d["conditions"]["reference"])
    args.tomlfile = args.toml
    args.toml = toml.load(args.toml)
    print(args)

    # TODO: Move logging config to separate configuration file
    # set up logging to file
    logging.basicConfig(level=logging.DEBUG,
                        format='%(levelname)s::%(asctime)s::%(name)s::%(message)s',
                        filename=args.log_file,
                        filemode='w')

    # define a Handler that writes INFO messages or higher to the sys.stderr
    console = logging.StreamHandler()
    console.setLevel(logging.INFO)

    # set a format which is simpler for console use
    formatter = logging.Formatter('%(name)-15s: %(levelname)-8s %(message)s')
    console.setFormatter(formatter)

    # add the handler to the root logger
    logging.getLogger('').addHandler(console)

    # Start by logging sys.argv and the parameters used
    logger = logging.getLogger("Manager")
    logger.info(" ".join(sys.argv))
    print_args(args, logger=logger)

    logger.info("Initialising iterAlign.")

    logger.info("Setting up FastQ monitoring.")

    #### Check if a run is active - if not, wait.

    args.simulation = True
    connection = None
    if args.watch is None:
        args.simulation = False
        logger.info("Creating rpc connection for device {}.".format(args.device))
        try:
            connection, messageport = get_rpc_connection(args.device)
        except ValueError as e:
            print(e)
            sys.exit(1)

        send_message_port("Iteralign Connected to MinKNOW", args.host, messageport)

        logger.info("Loaded RPC")
        while parse_message(connection.acquisition.current_status())['status'] != "PROCESSING":
            time.sleep(1)
        ### Check if we know where data is being written to , if not... wait
        args.watch = parse_message(connection.acquisition.get_acquisition_info())['config_summary'][
            'reads_directory']

    else:
        messageport = ""

    event_handler = FastqHandler(args, logging, messageport, connection)
    # This block handles the fastq
    observer = Observer()
    observer.schedule(event_handler, path=args.watch, recursive=True)
    observer.daemon = True

    try:

        observer.start()
        logger.info("FastQ Monitoring Running.")
        while 1:
            time.sleep(1)

    except KeyboardInterrupt:

        logger.info("Exiting - Will take a few seconds to clean up!")

        observer.stop()
        observer.join()

        if args.keepfiles:
            logging.info("The 'keepfiles' argument was set, files generated by classifier have been retained")
        else:
            if os.path.isdir(args.path):
                for path, dirs, files in os.walk(args.path):
                    for f in files:
                        if f.startswith(args.prefix):
                            os.unlink(f)
                            logging.info("file removed: {}".format(f))

            if os.path.isdir("./"):
                for path, dirs, files in os.walk("./"):
                    for f in files:
                        if f.endswith(args.creport):
                            os.unlink(f)
                            logging.info("file removed: {}".format(f))

        logging.info("All files generated by classifier have been removed.")

        os._exit(0)


if __name__ == "__main__":
    main()<|MERGE_RESOLUTION|>--- conflicted
+++ resolved
@@ -512,34 +512,12 @@
 
                 logging.info("Generating mmi")
 
-<<<<<<< HEAD
-                # create an mmi from the reference genome file made previously
-                #minimap_cmd = "minimap2 -x map-ont -d {} {}".format(
-                #    args.path + args.prefix + args.mindex,
-                #    args.path + args.prefix + args.gfasta,
-                #    )
-                args.toml['conditions']['reference'] = os.path.abspath("{}{}_{}_{}".format(args.path,args.prefix,counter,args.mindex))
-                minimap_cmd = ["minimap2", "-x", "map-ont", "-d", args.toml['conditions']['reference'], args.path + args.prefix + args.gfasta]
-                # show the minimap command in the terminal
-                logging.info(" ".join(minimap_cmd))
-
-                # subprocess the 'minimap_cmd'
-                minimap_db = subprocess.Popen(minimap_cmd,
-                                              stdout=subprocess.PIPE,
-                                              stderr=subprocess.PIPE,
-                                              stdin=subprocess.PIPE,
-                                              universal_newlines=True,
-                                              )
-                out, err = minimap_db.communicate()
-
-                minimap_db.stdout.close()
+                generate_mmi(args, counter)
+
                 update_message = "Updated the minimap MMI to {}".format(args.toml['conditions']['reference'])
                 logging.info(update_message)
                 if not args.simulation:
                     send_message_port(update_message, args.host, messageport)
-=======
-                generate_mmi(args,counter)
->>>>>>> d2b916d5
 
             else:
                 # show in terminal that no new taxIDs were found
