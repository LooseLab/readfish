"""
Iter-align.
Design spec.
    1. Grab fastq files from a location.
    2. Align the files ONCE to a reference.
    3. Calculate cumulative coverage information.
    4. Write a list of genomes that are covered at a particular threshold.
    5. Rinse and repeat
"""
import logging
import logging.handlers
import os
import subprocess
import sys
import threading
import time
from io import StringIO

import pandas as pd
import toml
from watchdog.events import FileSystemEventHandler
from watchdog.observers.polling import PollingObserver as Observer

from ru.utils import nice_join, print_args, send_message, Severity, get_device
from minknow_api.acquisition_pb2 import MinknowStatus


DEFAULT_SERVER_HOST = "127.0.0.1"
DEFAULT_LOG_FORMAT = "%(asctime)s - %(name)-20s - %(message)s"
LOG_LEVELS = ("debug", "info", "warning", "error", "critical")
DEFAULT_COVERAGE_DEPTH = 30
DEFAULT_PERCENTAGE_COVERED = 0.99
DEFAULT_CORES = 2


_help = "ReadFish and Run Until, using minimap2"
_cli = (
    (
        "--host",
        dict(
            metavar="HOST",
            help="MinKNOW server host",
            default=DEFAULT_SERVER_HOST,
        ),
    ),
    (
        "--device",
        dict(
            metavar="DEVICE",
            type=str,
            help="Name of the sequencing position e.g. MS29042 or GA10000 etc.",
            required=True,
        ),
    ),
    (
        "--watch",
        dict(
            metavar="FOLDER",
            help="Top Level Folder containing fastq reads.",
            default=None,
        ),
    ),
    (
        "--percent",
        dict(
            metavar="PERCENT",
            help="Default percent of target covered at given depth (default {})".format(
                DEFAULT_PERCENTAGE_COVERED
            ),
            default=DEFAULT_PERCENTAGE_COVERED,
            type=float,
        ),
    ),
    (
        "--depth",
        dict(
            metavar="DEPTH",
            help="Desired coverage depth (default {})".format(DEFAULT_COVERAGE_DEPTH),
            default=DEFAULT_COVERAGE_DEPTH,
            type=int,
        ),
    ),
    (
        "--threads",
        dict(
            metavar="THREADS",
            help="Set the number of default threads to use for threaded tasks (default {})".format(
                DEFAULT_CORES
            ),
            default=DEFAULT_CORES,
            type=int,
        ),
    ),
    (
        "--log-level",
        dict(
            metavar="LOG-LEVEL",
            action="store",
            default="info",
            choices=LOG_LEVELS,
            help="One of: {}".format(nice_join(LOG_LEVELS)),
        ),
    ),
    (
        "--log-format",
        dict(
            metavar="LOG-FORMAT",
            action="store",
            default=DEFAULT_LOG_FORMAT,
            help="A standard Python logging format string (default: {!r})".format(
                DEFAULT_LOG_FORMAT.replace("%", "%%")
            ),
        ),
    ),
    (
        "--log-file",
        dict(
            metavar="LOG-FILE",
            action="store",
            default=None,
            help="A filename to write logs to, or None to write to the standard stream (default: None)",
        ),
    ),
    (
        "--toml",
        dict(
            metavar="TOML",
            required=True,
            help="The magic TOML file that will save your life?",
            # type=toml.load,
        ),
    ),
)


def file_dict_of_folder_simple(path, args, logging, fastqdict):
    logger = logging.getLogger("ExistingFileProc")

    file_list_dict = dict()

    counter = 0

    if os.path.isdir(path):

        logger.info("caching existing fastq files in: %s" % (path))

        for path, dirs, files in os.walk(path):

            for f in files:

                counter += 1

                if f.endswith(".fastq") or f.endswith(".fastq.gz"):

                    logger.debug("Processing File {}\r".format(f))
                    filepath = os.path.join(path, f)
                    file_list_dict[filepath] = os.stat(filepath).st_mtime

    logger.info("processed %s files" % (counter))

    logger.info(
        "found %d existing fastq files to process first." % (len(file_list_dict))
    )

    return file_list_dict


def parse_fastq_file(fastqfilelist, args, logging, masterdf):
    logger = logging.getLogger("ParseFastq")

    with open(os.devnull, "w") as devnull:
        # Run basic mapping
        minimapcmd = [
            "minimap2",
            "-ax",
            "map-ont",
            "-t {}".format(args.threads),
            args.toml["conditions"]["reference"],
        ]  # " ".join(fastqfilelist)]
        minimapcmd.extend(fastqfilelist)
        logger.info(" ".join(minimapcmd))
<<<<<<< HEAD
        minimapoutput = subprocess.Popen(minimapcmd, stdout=subprocess.PIPE,stderr=devnull)
        samcmd = ["samtools","view", "-bS"]
        samoutput = subprocess.Popen(samcmd, stdin=minimapoutput.stdout, stdout=subprocess.PIPE, stderr=devnull)
=======
        minimapoutput = subprocess.Popen(
            minimapcmd, stdout=subprocess.PIPE, stderr=devnull
        )
        samcmd = ["samtools", "view", "-bS"]
        samoutput = subprocess.Popen(
            samcmd, stdin=minimapoutput.stdout, stdout=subprocess.PIPE, stderr=devnull
        )
        # samsortcmd = ["samtools", "sort", "-@2", "-o", "sortedbam.bam"]
>>>>>>> e52b9efc
        samsortcmd = ["samtools", "sort", "-@{}".format(args.threads)]
        samsortoutput = subprocess.Popen(
            samsortcmd, stdin=samoutput.stdout, stdout=subprocess.PIPE, stderr=devnull
        )
        samdepthcmd = ["samtools", "depth", "-a", "/dev/stdin"]
        samdepthoutput = subprocess.Popen(
            samdepthcmd,
            stdin=samsortoutput.stdout,
            stdout=subprocess.PIPE,
            stderr=devnull,
            universal_newlines=True,
        )
        minimapoutput.stdout.close()
        samoutput.stdout.close()
        samsortoutput.stdout.close()
        output, err = samdepthoutput.communicate()

        coveragedf = pd.read_csv(
            StringIO(output), sep="\t", names=["seqid", "position", "coverage"]
        )

        summarydf = coveragedf.groupby("seqid", as_index=False).agg(
            {"position": "max", "coverage": "sum"}
        )

        tempsummarydf = pd.concat([masterdf, summarydf])
        masterdf = tempsummarydf.groupby("seqid", as_index=False).agg(
            {"position": "max", "coverage": "sum"}
        )
        masterdf["tmp"] = masterdf["coverage"] / masterdf["position"]
        # Calculate depth at every position
        targets = masterdf[masterdf["tmp"].ge(args.depth)]

        logger.info(targets)

        targets = targets["seqid"].tolist()

        masterdf.drop(["tmp"], axis=1, inplace=True)

        logger.info("Finished processing {}.".format(" ".join(fastqfilelist)))

    return targets, masterdf


def write_new_toml(args, targets):
    for k in args.toml["conditions"].keys():
        curcond = args.toml["conditions"].get(k)
        if isinstance(curcond, dict):

            # newtargets = targets
            # newtargets.extend(curcond["targets"])

            # newtargets = list(dict.fromkeys(newtargets))
            # curcond["targets"]=list(set(newtargets))
            curcond["targets"] = targets

    with open("{}_live".format(args.tomlfile), "w") as f:
        toml.dump(args.toml, f)


class FastqHandler(FileSystemEventHandler):
    def __init__(self, args, logging, messageport, rpc_connection):
        self.args = args
        self.messageport = messageport
        self.connection = rpc_connection
        self.logger = logging.getLogger("FastqHandler")
        self.running = True
        self.fastqdict = dict()
        self.creates = file_dict_of_folder_simple(
            self.args.watch, self.args, logging, self.fastqdict
        )
        self.t = threading.Thread(target=self.processfiles)

        try:
            self.t.start()
        except KeyboardInterrupt:
            self.t.stop()
            raise

    def processfiles(self):
        self.logger.info("Process Files Inititated")
        self.counter = 0
        self.targets = []
        self.masterdf = pd.DataFrame(columns=["seqid", "position", "coverage"])

        while self.running:
            currenttime = time.time()
            # for fastqfile, createtime in tqdm(sorted(self.creates.items(), key=lambda x: x[1])):
            fastqfilelist = list()
            for fastqfile, createtime in sorted(
                self.creates.items(), key=lambda x: x[1]
            ):

                delaytime = 0

                # file created 5 sec ago, so should be complete. For simulations we make the time longer.
                if int(createtime) + delaytime < time.time():
                    self.logger.info(fastqfile)
                    del self.creates[fastqfile]
                    self.counter += 1
                    fastqfilelist.append(fastqfile)

                    # print (fastqfile,md5Checksum(fastqfile), "\n\n\n\n")
            targets, self.masterdf = parse_fastq_file(
                fastqfilelist, self.args, logging, self.masterdf
            )
            print(targets)
            print(self.targets)
            if len(targets) > len(self.targets):
                updated_targets = set(targets) - set(self.targets)
                update_message = "Updating targets with {}".format(
                    nice_join(updated_targets, conjunction="and")
                )
                self.logger.info(update_message)
                if not self.args.simulation:
                    send_message(self.connection, update_message, Severity.WARN)
                write_new_toml(self.args, targets)
                self.targets = []
                self.targets = targets.copy()

            if self.masterdf.shape[0] > 0 and self.masterdf.shape[0] == len(
                self.targets
            ):
                # Every target is covered at the desired coverage level.
                self.logger.info(
                    "Every target is covered at at least {}x".format(self.args.depth)
                )
                if not self.args.simulation:
                    self.connection.protocol.stop_protocol()
                    send_message(
                        self.connection,
                        "Iter Align has stopped the run as all targets should be covered by at least {}x".format(
                            self.args.depth
                        ),
                        Severity.WARN,
                    )

            # parse_fastq_file(fastqfile, self.rundict, self.fastqdict, self.args, self.header, self.MinotourConnection)

            # self.args.files_processed += 1

            if currenttime + 5 > time.time():
                time.sleep(5)

    def on_created(self, event):
        """Watchdog counts a new file in a folder it is watching as a new file"""
        """This will add a file which is added to the watchfolder to the creates and the info file."""
        # if (event.src_path.endswith(".fastq") or event.src_path.endswith(".fastq.gz")):
        #     self.creates[event.src_path] = time.time()

        # time.sleep(5)
        if (
            event.src_path.endswith(".fastq")
            or event.src_path.endswith(".fastq.gz")
            or event.src_path.endswith(".fq")
            or event.src_path.endswith(".fq.gz")
        ):
            self.logger.info("Processing file {}".format(event.src_path))
            self.creates[event.src_path] = time.time()

    def on_modified(self, event):
        if (
            event.src_path.endswith(".fastq")
            or event.src_path.endswith(".fastq.gz")
            or event.src_path.endswith(".fq")
            or event.src_path.endswith(".fq.gz")
        ):
            self.logger.info("Processing file {}".format(event.src_path))
            self.logger.debug("Modified file {}".format(event.src_path))
            self.creates[event.src_path] = time.time()

    def on_moved(self, event):
        if any(
            (
                event.dest_path.endswith(".fastq"),
                event.dest_path.endswith(".fastq,gz"),
                event.dest_path.endswith(".gq"),
                event.dest_path.endswith(".fq.gz"),
            )
        ):
            self.logger.info("Processing file {}".format(event.dest_path))
            self.logger.debug("Modified file {}".format(event.dest_path))
            self.creates[event.dest_path] = time.time()


def main():
    sys.exit("This entry point is deprecated, please use 'readfish align' instead")


def run(parser, args):
    args.tomlfile = args.toml
    args.toml = toml.load(args.toml)
    print(args)

    # TODO: Move logging config to separate configuration file
    # set up logging to file
    logging.basicConfig(
        level=logging.DEBUG,
        format="%(levelname)s::%(asctime)s::%(name)s::%(message)s",
        filename=args.log_file,
        filemode="w",
    )

    # define a Handler that writes INFO messages or higher to the sys.stderr
    console = logging.StreamHandler()
    console.setLevel(logging.INFO)

    # set a format which is simpler for console use
    formatter = logging.Formatter("%(name)-15s: %(levelname)-8s %(message)s")
    console.setFormatter(formatter)

    # add the handler to the root logger
    logging.getLogger("").addHandler(console)

    # Start by logging sys.argv and the parameters used
    logger = logging.getLogger("Manager")
    logger.info(" ".join(sys.argv))
    print_args(args, logger=logger)

    logger.info("Initialising iterAlign.")

    logger.info("Setting up FastQ monitoring.")
<<<<<<< HEAD
=======

>>>>>>> e52b9efc
    #### Check if a run is active - if not, wait.

    args.simulation = True
    connection = None
    if args.watch is None:
        args.simulation = False
        logger.info("Creating rpc connection for device {}.".format(args.device))
        try:
            connection = get_device(args.device).connect()
        except ValueError as e:
            print(e)
            sys.exit(1)

        send_message(connection, "Iteralign Connected to MinKNOW", Severity.WARN)

        logger.info("Loaded RPC")
        while (
            connection.acquisition.current_status().status != MinknowStatus.PROCESSING
        ):
            time.sleep(1)
        #### Check if we know where data is being written to , if not... wait
        args.watch = (
            connection.acquisition.get_acquisition_info().config_summary.reads_directory
        )

    else:
        messageport = ""

    event_handler = FastqHandler(args, logging, messageport, connection)
    # This block handles the fastq
    observer = Observer()
    observer.schedule(event_handler, path=args.watch, recursive=True)
    observer.daemon = True

    try:

        observer.start()
        logger.info("FastQ Monitoring Running.")
        while 1:
            time.sleep(1)

    except KeyboardInterrupt:

        logger.info("Exiting - Will take a few seconds to clean up!")

        observer.stop()
        observer.join()

        os._exit(0)<|MERGE_RESOLUTION|>--- conflicted
+++ resolved
@@ -179,11 +179,6 @@
         ]  # " ".join(fastqfilelist)]
         minimapcmd.extend(fastqfilelist)
         logger.info(" ".join(minimapcmd))
-<<<<<<< HEAD
-        minimapoutput = subprocess.Popen(minimapcmd, stdout=subprocess.PIPE,stderr=devnull)
-        samcmd = ["samtools","view", "-bS"]
-        samoutput = subprocess.Popen(samcmd, stdin=minimapoutput.stdout, stdout=subprocess.PIPE, stderr=devnull)
-=======
         minimapoutput = subprocess.Popen(
             minimapcmd, stdout=subprocess.PIPE, stderr=devnull
         )
@@ -192,7 +187,6 @@
             samcmd, stdin=minimapoutput.stdout, stdout=subprocess.PIPE, stderr=devnull
         )
         # samsortcmd = ["samtools", "sort", "-@2", "-o", "sortedbam.bam"]
->>>>>>> e52b9efc
         samsortcmd = ["samtools", "sort", "-@{}".format(args.threads)]
         samsortoutput = subprocess.Popen(
             samsortcmd, stdin=samoutput.stdout, stdout=subprocess.PIPE, stderr=devnull
@@ -415,10 +409,7 @@
     logger.info("Initialising iterAlign.")
 
     logger.info("Setting up FastQ monitoring.")
-<<<<<<< HEAD
-=======
-
->>>>>>> e52b9efc
+
     #### Check if a run is active - if not, wait.
 
     args.simulation = True
