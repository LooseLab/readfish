--- conflicted
+++ resolved
@@ -1,7 +1,4 @@
-<<<<<<< HEAD
-=======
 """version.py
 Version of the read until software
 """
->>>>>>> f7a490d6
 __version__ = "0.0.4"